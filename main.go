/*
 * @Author: gitsrc
 * @Date: 2021-03-08 13:09:44
 * @LastEditors: gitsrc
 * @LastEditTime: 2021-08-20 10:50:01
 * @FilePath: /IceFireDB/main.go
 */

package main

import (
	"fmt"
	"io"
	"net/http"
	_ "net/http/pprof"
	"os"
	"path/filepath"
	"sync/atomic"
	"time"

	"github.com/IceFireDB/kit/pkg/models"

	"github.com/dgraph-io/badger/v3"
	"github.com/gitsrc/IceFireDB/hybriddb"
	_ "github.com/gitsrc/IceFireDB/driver/badger"

	"github.com/gitsrc/IceFireDB/utils"
	lediscfg "github.com/ledisdb/ledisdb/config"
	"github.com/ledisdb/ledisdb/ledis"
	"github.com/syndtr/goleveldb/leveldb"
	"github.com/tidwall/sds"
	rafthub "github.com/tidwall/uhaha"
)

const defaultSlotNum = 128

var (
	// storageBackend select storage Engine
	storageBackend string
	// pprof listen
	pprofAddr string
	// debug
	debug bool
	// db (slot) number
	slotNum int = 128
	// coordinator type
	coordinatorType string
	// coordinator address
	coordinatorAddr string
	// self ip register to coordinator
	announceIP string
	// self port register to coordinator
	announcePort int
)

func main() {
	conf.Name = "IceFireDB"
	conf.Version = "1.0.0"
	conf.GitSHA = BuildVersion
	conf.Flag.Custom = true
	confInit(&conf)
	conf.DataDirReady = func(dir string) {
		os.RemoveAll(filepath.Join(dir, "main.db"))

		ldsCfg = lediscfg.NewConfigDefault()
		ldsCfg.DataDir = filepath.Join(dir, "main.db")
		ldsCfg.Databases = 1
		ldsCfg.DBName = storageBackend
		ldsCfg.Databases = slotNum

		var err error
		le, err = ledis.Open(ldsCfg)
		if err != nil {
			panic(err)
		}

		ldb, err = NewLedisDBs(le, slotNum)
		if err != nil {
			panic(err)
		}

		db0, err := ldb.GetDB(0)
		// Obtain the leveldb object and handle it carefully
<<<<<<< HEAD
		driver := db0.GetSDB().GetDriver().GetStorageEngine()
		var ok bool
		if db, ok = driver.(*leveldb.DB); !ok {
			panic("unsupported storage is caused")
=======
		driver := ldb.GetSDB().GetDriver().GetStorageEngine()
		switch v := driver.(type) {
		case *leveldb.DB:
		case *badger.DB:
		default:
			panic(fmt.Errorf("unsupported storage is caused: %T", v))
>>>>>>> 0f6b6adb
		}
		if storageBackend == hybriddb.StorageName {
			// serverInfo.RegisterExtInfo(ldb.GetSDB().GetDriver().(*hybriddb.DB).Metrics)
		}
	}
	if debug {
		// pprof for profiling
		go func() {
			http.ListenAndServe(pprofAddr, nil)
		}()
	}
	conf.Snapshot = snapshot
	conf.Restore = restore
	conf.ConnOpened = connOpened
	conf.ConnClosed = connClosed
	conf.CmdRewriteFunc = utils.RedisCmdRewrite
<<<<<<< HEAD
	notifyCh := make(chan bool, 3)
	notifyCh <- false // set init state
	conf.NotifyCh = notifyCh
	go handleLeaderState(conf.Name, notifyCh)
=======

	fmt.Printf("start with Storage Engine: %s\n", storageBackend)
>>>>>>> 0f6b6adb
	rafthub.Main(conf)
}

func handleLeaderState(name string, c <-chan bool) {
	if coordinatorAddr == "" || coordinatorType == "" || announceIP == "" || announcePort == 0 {
		return
	}
	clinet, err := models.NewClient(coordinatorType, coordinatorAddr, "", time.Second*5)
	if err != nil {
		panic(err)
	}
	store := models.NewStore(clinet, name)
	server := &models.Server{
		ID:      -1,
		GroupId: -1,
		Addr:    fmt.Sprintf("%s:%d", announceIP, announcePort),
	}
	for {
		leader, ok := <-c
		if !ok {
			return
		}
		for {
			select {
			case l, ok := <-c:
				if !ok {
					break
				}
				leader = l
			default:
			}
			break
		}
		// register state to coordinator
		if leader {
			server.Type = models.ServerTypeLeader
		} else {
			server.Type = models.ServerTypeFollower
		}
		err = store.UpdateServer(server)
		if err != nil {
			panic(err)
		}
	}
}

type snap struct {
	s *leveldb.Snapshot
}

func (s *snap) Done(path string) {}
func (s *snap) Persist(wr io.Writer) error {
	sw := sds.NewWriter(wr)
	iter := s.s.NewIterator(nil, nil)
	for ok := iter.First(); ok; ok = iter.Next() {
		if err := sw.WriteBytes(iter.Key()); err != nil {
			return err
		}
		if err := sw.WriteBytes(iter.Value()); err != nil {
			return err
		}
	}
	iter.Release()
	if err := iter.Error(); err != nil {
		return err
	}
	return sw.Flush()
}

func snapshot(data interface{}) (rafthub.Snapshot, error) {
	s, err := db.GetSnapshot()
	if err != nil {
		return nil, err
	}
	return &snap{s: s}, nil
}

func restore(rd io.Reader) (interface{}, error) {
	sr := sds.NewReader(rd)
	var batch leveldb.Batch
	for {
		key, err := sr.ReadBytes()
		if err != nil {
			if err == io.EOF {
				break
			}
			return nil, err
		}
		value, err := sr.ReadBytes()
		if err != nil {
			return nil, err
		}
		batch.Put(key, value)
		if batch.Len() == 1000 {
			if err := db.Write(&batch, nil); err != nil {
				return nil, err
			}
			batch.Reset()
		}
	}
	if err := db.Write(&batch, nil); err != nil {
		return nil, err
	}
	return nil, nil
}

func connOpened(addr string) (context interface{}, accept bool) {
	atomic.AddInt64(&respClientNum, 1)
	return nil, true
}

func connClosed(context interface{}, addr string) {
	atomic.AddInt64(&respClientNum, -1)
	return
}<|MERGE_RESOLUTION|>--- conflicted
+++ resolved
@@ -20,9 +20,8 @@
 
 	"github.com/IceFireDB/kit/pkg/models"
 
-	"github.com/dgraph-io/badger/v3"
+	"github.com/gitsrc/IceFireDB/driver/badger"
 	"github.com/gitsrc/IceFireDB/hybriddb"
-	_ "github.com/gitsrc/IceFireDB/driver/badger"
 
 	"github.com/gitsrc/IceFireDB/utils"
 	lediscfg "github.com/ledisdb/ledisdb/config"
@@ -81,19 +80,12 @@
 
 		db0, err := ldb.GetDB(0)
 		// Obtain the leveldb object and handle it carefully
-<<<<<<< HEAD
 		driver := db0.GetSDB().GetDriver().GetStorageEngine()
-		var ok bool
-		if db, ok = driver.(*leveldb.DB); !ok {
-			panic("unsupported storage is caused")
-=======
-		driver := ldb.GetSDB().GetDriver().GetStorageEngine()
 		switch v := driver.(type) {
 		case *leveldb.DB:
 		case *badger.DB:
 		default:
 			panic(fmt.Errorf("unsupported storage is caused: %T", v))
->>>>>>> 0f6b6adb
 		}
 		if storageBackend == hybriddb.StorageName {
 			// serverInfo.RegisterExtInfo(ldb.GetSDB().GetDriver().(*hybriddb.DB).Metrics)
@@ -110,15 +102,12 @@
 	conf.ConnOpened = connOpened
 	conf.ConnClosed = connClosed
 	conf.CmdRewriteFunc = utils.RedisCmdRewrite
-<<<<<<< HEAD
 	notifyCh := make(chan bool, 3)
 	notifyCh <- false // set init state
 	conf.NotifyCh = notifyCh
 	go handleLeaderState(conf.Name, notifyCh)
-=======
 
 	fmt.Printf("start with Storage Engine: %s\n", storageBackend)
->>>>>>> 0f6b6adb
 	rafthub.Main(conf)
 }
 
